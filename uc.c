/* Unicorn Emulator Engine */
/* By Nguyen Anh Quynh <aquynh@gmail.com>, 2015 */

#if defined (WIN32) || defined (WIN64) || defined (_WIN32) || defined (_WIN64)
#pragma warning(disable:4996)
#endif
#if defined(UNICORN_HAS_OSXKERNEL)
#include <libkern/libkern.h>
#else
#include <stddef.h>
#include <stdio.h>
#include <stdlib.h>
#endif

#include <time.h>   // nanosleep

#include <string.h>
#ifndef _WIN32
#include <sys/mman.h>
#endif

#include "uc_priv.h"
#include "hook.h"

// target specific headers
#include "qemu/target-m68k/unicorn.h"
#include "qemu/target-i386/unicorn.h"
#include "qemu/target-arm/unicorn.h"
#include "qemu/target-mips/unicorn.h"
#include "qemu/target-sparc/unicorn.h"

#include "qemu/include/hw/boards.h"

UNICORN_EXPORT
unsigned int uc_version(unsigned int *major, unsigned int *minor)
{
    if (major != NULL && minor != NULL) {
        *major = UC_API_MAJOR;
        *minor = UC_API_MINOR;
    }

    return (UC_API_MAJOR << 8) + UC_API_MINOR;
}


UNICORN_EXPORT
uc_err uc_errno(struct uc_struct *uc)
{
    return uc->errnum;
}


UNICORN_EXPORT
const char *uc_strerror(uc_err code)
{
    switch(code) {
        default:
            return "Unknown error code";
        case UC_ERR_OK:
            return "OK (UC_ERR_OK)";
        case UC_ERR_OOM:
            return "Out of memory (UC_ERR_OOM)";
        case UC_ERR_ARCH:
            return "Invalid/unsupported architecture(UC_ERR_ARCH)";
        case UC_ERR_HANDLE:
            return "Invalid handle (UC_ERR_HANDLE)";
        case UC_ERR_MODE:
            return "Invalid mode (UC_ERR_MODE)";
        case UC_ERR_VERSION:
            return "Different API version between core & binding (UC_ERR_VERSION)";
        case UC_ERR_MEM_READ:
            return "Invalid memory read (UC_ERR_MEM_READ)";
        case UC_ERR_MEM_WRITE:
            return "Invalid memory write (UC_ERR_MEM_WRITE)";
        case UC_ERR_CODE_INVALID:
            return "Invalid code address (UC_ERR_CODE_INVALID)";
        case UC_ERR_INSN_INVALID:
            return "Invalid instruction (UC_ERR_INSN_INVALID)";
        case UC_ERR_HOOK:
            return "Invalid hook type (UC_ERR_HOOK)";
        case UC_ERR_MAP:
            return "Invalid memory mapping (UC_ERR_MAP)";
        case UC_ERR_MEM_WRITE_NW:
            return "Write to non-writable (UC_ERR_MEM_WRITE_NW)";
        case UC_ERR_MEM_READ_NR:
            return "Read from non-readable (UC_ERR_MEM_READ_NR)";
    }
}


UNICORN_EXPORT
bool uc_arch_supported(uc_arch arch)
{
    switch (arch) {
#ifdef UNICORN_HAS_ARM
        case UC_ARCH_ARM:   return true;
#endif
#ifdef UNICORN_HAS_ARM64
        case UC_ARCH_ARM64: return true;
#endif
#ifdef UNICORN_HAS_M68K
        case UC_ARCH_M68K:  return true;
#endif
#ifdef UNICORN_HAS_MIPS
        case UC_ARCH_MIPS:  return true;
#endif
#ifdef UNICORN_HAS_PPC
        case UC_ARCH_PPC:   return true;
#endif
#ifdef UNICORN_HAS_SPARC
        case UC_ARCH_SPARC: return true;
#endif
#ifdef UNICORN_HAS_X86
        case UC_ARCH_X86:   return true;
#endif

        /* Invalid or disabled arch */
        default:            return false;
    }
}


UNICORN_EXPORT
uc_err uc_open(uc_arch arch, uc_mode mode, struct uc_struct **result)
{
    struct uc_struct *uc;

    if (arch < UC_ARCH_MAX) {
        uc = calloc(1, sizeof(*uc));
        if (!uc) {
            // memory insufficient
            return UC_ERR_OOM;
        }

        uc->errnum = UC_ERR_OK;
        uc->arch = arch;
        uc->mode = mode;

        // uc->cpus = QTAILQ_HEAD_INITIALIZER(uc->cpus);
        uc->cpus.tqh_first = NULL;
        uc->cpus.tqh_last = &(uc->cpus.tqh_first);
        // uc->ram_list = { .blocks = QTAILQ_HEAD_INITIALIZER(ram_list.blocks) };
        uc->ram_list.blocks.tqh_first = NULL;
        uc->ram_list.blocks.tqh_last = &(uc->ram_list.blocks.tqh_first);

        uc->x86_global_cpu_lock = SPIN_LOCK_UNLOCKED;

        uc->memory_listeners.tqh_first = NULL;
        uc->memory_listeners.tqh_last = &uc->memory_listeners.tqh_first;

        uc->address_spaces.tqh_first = NULL;
        uc->address_spaces.tqh_last = &uc->address_spaces.tqh_first;

        switch(arch) {
            default:
                break;
#ifdef UNICORN_HAS_M68K
            case UC_ARCH_M68K:
                uc->init_arch = m68k_uc_init;
                break;
#endif
#ifdef UNICORN_HAS_X86
            case UC_ARCH_X86:
                uc->init_arch = x86_uc_init;
                break;
#endif
#ifdef UNICORN_HAS_ARM
            case UC_ARCH_ARM:
                uc->init_arch = arm_uc_init;

                // verify mode
                if (mode != UC_MODE_ARM && mode != UC_MODE_THUMB) {
                    free(uc);
                    return UC_ERR_MODE;
                }

                if (mode == UC_MODE_THUMB)
                    uc->thumb = 1;
                break;
#endif
#ifdef UNICORN_HAS_ARM64
            case UC_ARCH_ARM64:
                uc->init_arch = arm64_uc_init;
                break;
#endif

#if defined(UNICORN_HAS_MIPS) || defined(UNICORN_HAS_MIPSEL) || defined(UNICORN_HAS_MIPS64) || defined(UNICORN_HAS_MIPS64EL)
            case UC_ARCH_MIPS:
                if (mode & UC_MODE_BIG_ENDIAN) {
#ifdef UNICORN_HAS_MIPS
                    if (mode & UC_MODE_MIPS32)
                        uc->init_arch = mips_uc_init;
#endif
#ifdef UNICORN_HAS_MIPS64
                    if (mode & UC_MODE_MIPS64)
                        uc->init_arch = mips64_uc_init;
#endif
                } else {    // little endian
#ifdef UNICORN_HAS_MIPSEL
                    if (mode & UC_MODE_MIPS32)
                        uc->init_arch = mipsel_uc_init;
#endif
#ifdef UNICORN_HAS_MIPS64EL
                    if (mode & UC_MODE_MIPS64)
                        uc->init_arch = mips64el_uc_init;
#endif
                }
                break;
#endif

#ifdef UNICORN_HAS_SPARC
            case UC_ARCH_SPARC:
                if (mode & UC_MODE_64)
                    uc->init_arch = sparc64_uc_init;
                else
                    uc->init_arch = sparc_uc_init;
                break;
#endif
        }

        if (uc->init_arch == NULL) {
            return UC_ERR_ARCH;
        }

        machine_initialize(uc);

        *result = uc;

        if (uc->reg_reset)
            uc->reg_reset(uc);

        uc->hook_size = HOOK_SIZE;
        uc->hook_callbacks = calloc(1, sizeof(uc->hook_callbacks[0]) * HOOK_SIZE);

        return UC_ERR_OK;
    } else {
        return UC_ERR_ARCH;
    }
}


UNICORN_EXPORT
uc_err uc_close(struct uc_struct *uc)
{
    if (uc->release)
        uc->release(uc->tcg_ctx);

#ifndef _WIN32
    free(uc->l1_map);
#endif

    if (uc->bounce.buffer) {
        free(uc->bounce.buffer);
    }

    g_free(uc->tcg_ctx);

    free((void*) uc->system_memory->name);
    g_free(uc->system_memory);
    g_hash_table_destroy(uc->type_table);

    int i;
    for (i = 0; i < DIRTY_MEMORY_NUM; i++) {
        free(uc->ram_list.dirty_memory[i]);
    }

    // TODO: remove uc->root    (created with object_new())
    uc->root->free(uc->root);

    free(uc->hook_callbacks);
    
    free(uc->mapped_blocks);

    // finally, free uc itself.
    memset(uc, 0, sizeof(*uc));
    free(uc);

    return UC_ERR_OK;
}


UNICORN_EXPORT
uc_err uc_reg_read(struct uc_struct *uc, int regid, void *value)
{
    if (uc->reg_read)
        uc->reg_read(uc, regid, value);
    else
        return -1;  // FIXME: need a proper uc_err

    return UC_ERR_OK;
}


UNICORN_EXPORT
uc_err uc_reg_write(struct uc_struct *uc, int regid, const void *value)
{
    if (uc->reg_write)
        uc->reg_write(uc, regid, value);
    else
        return -1;  // FIXME: need a proper uc_err

    return UC_ERR_OK;
}


// check if a memory area is mapped
// this is complicated because an area can overlap adjacent blocks
static bool check_mem_area(struct uc_struct *uc, uint64_t address, size_t size)
{
    size_t count = 0, len;

    while(count < size) {
        MemoryRegion *mr = memory_mapping(uc, address);
        if (mr) {
            len = MIN(size - count, mr->end - address);
            count += len;
            address += len;
        } else  // this address is not mapped in yet
            break;
    }

    return (count == size);
}


UNICORN_EXPORT
uc_err uc_mem_read(struct uc_struct *uc, uint64_t address, uint8_t *bytes, size_t size)
{
<<<<<<< HEAD
    if (uc->read_mem(&uc->as, address, bytes, size) == false)
=======
    struct uc_struct *uc = (struct uc_struct *)(uintptr_t)handle;

    if (handle == 0)
        // invalid handle
        return UC_ERR_UCH;

    if (!check_mem_area(uc, address, size))
>>>>>>> c23d387e
        return UC_ERR_MEM_READ;

    size_t count = 0, len;

    // memory area can overlap adjacent memory blocks
    while(count < size) {
        MemoryRegion *mr = memory_mapping(uc, address);
        if (mr) {
            len = MIN(size - count, mr->end - address);
            if (uc->read_mem(&uc->as, address, bytes, len) == false)
                break;
            count += len;
            address += len;
            bytes += len;
        } else  // this address is not mapped in yet
            break;
    }

    if (count == size)
        return UC_ERR_OK;
    else
        return UC_ERR_MEM_READ;
}

UNICORN_EXPORT
uc_err uc_mem_write(struct uc_struct *uc, uint64_t address, const uint8_t *bytes, size_t size)
{
<<<<<<< HEAD
    if (uc->write_mem(&uc->as, address, bytes, size) == false)
=======
    struct uc_struct *uc = (struct uc_struct *)(uintptr_t)handle;

    if (handle == 0)
        // invalid handle
        return UC_ERR_UCH;

    if (!check_mem_area(uc, address, size))
>>>>>>> c23d387e
        return UC_ERR_MEM_WRITE;

    size_t count = 0, len;

    // memory area can overlap adjacent memory blocks
    while(count < size) {
        MemoryRegion *mr = memory_mapping(uc, address);
        if (mr) {
            uint32_t operms = mr->perms;
            if (!(operms & UC_PROT_WRITE)) // write protected
                // but this is not the program accessing memory, so temporarily mark writable
                uc->readonly_mem(mr, false);

            len = MIN(size - count, mr->end - address);
            if (uc->write_mem(&uc->as, address, bytes, len) == false)
                break;

            if (!(operms & UC_PROT_WRITE)) // write protected
                // now write protect it again
                uc->readonly_mem(mr, true);

            count += len;
            address += len;
            bytes += len;
        } else  // this address is not mapped in yet
            break;
    }

    if (count == size)
        return UC_ERR_OK;
    else
        return UC_ERR_MEM_WRITE;
}

#define TIMEOUT_STEP 2    // microseconds
static void *_timeout_fn(void *arg)
{
    struct uc_struct *uc = (struct uc_struct *)arg;
    int64_t current_time = get_clock();

    do {
        usleep(TIMEOUT_STEP);
        // perhaps emulation is even done before timeout?
        if (uc->emulation_done)
            break;
    } while(get_clock() - current_time < uc->timeout);

    // timeout before emulation is done?
    if (!uc->emulation_done) {
        // force emulation to stop
        uc_emu_stop(uc);
    }

    return NULL;
}

static void enable_emu_timer(struct uc_struct *uc, uint64_t timeout)
{
    uc->timeout = timeout;
    qemu_thread_create(&uc->timer, "timeout", _timeout_fn,
            uc, QEMU_THREAD_JOINABLE);
}

UNICORN_EXPORT
uc_err uc_emu_start(struct uc_struct* uc, uint64_t begin, uint64_t until, uint64_t timeout, size_t count)
{
    // reset the counter
    uc->emu_counter = 0;
    uc->stop_request = false;
    uc->invalid_error = UC_ERR_OK;
    uc->block_full = false;
    uc->emulation_done = false;

    switch(uc->arch) {
        default:
            break;

        case UC_ARCH_M68K:
            uc_reg_write(uc, UC_M68K_REG_PC, &begin);
            break;

        case UC_ARCH_X86:
            switch(uc->mode) {
                default:
                    break;
                case UC_MODE_16:
                    uc_reg_write(uc, UC_X86_REG_IP, &begin);
                    break;
                case UC_MODE_32:
                    uc_reg_write(uc, UC_X86_REG_EIP, &begin);
                    break;
                case UC_MODE_64:
                    uc_reg_write(uc, UC_X86_REG_RIP, &begin);
                    break;
            }
            break;

        case UC_ARCH_ARM:
            switch(uc->mode) {
                default:
                    break;
                case UC_MODE_THUMB:
                case UC_MODE_ARM:
                    uc_reg_write(uc, UC_ARM_REG_R15, &begin);
                    break;
            }
            break;

        case UC_ARCH_ARM64:
            uc_reg_write(uc, UC_ARM64_REG_PC, &begin);
            break;

        case UC_ARCH_MIPS:
            // TODO: MIPS32/MIPS64/BIGENDIAN etc
            uc_reg_write(uc, UC_MIPS_REG_PC, &begin);
            break;

        case UC_ARCH_SPARC:
            // TODO: Sparc/Sparc64
            uc_reg_write(uc, UC_SPARC_REG_PC, &begin);
            break;
    }

    uc->emu_count = count;
    if (count > 0) {
        uc->hook_insn = true;
    }

    uc->addr_end = until;

    uc->vm_start(uc);
    if (timeout)
        enable_emu_timer(uc, timeout * 1000);   // microseconds -> nanoseconds
    uc->pause_all_vcpus(uc);
    // emulation is done
    uc->emulation_done = true;

    if (timeout) {
        // wait for the timer to finish
        qemu_thread_join(&uc->timer);
    }

    return uc->invalid_error;
}


UNICORN_EXPORT
uc_err uc_emu_stop(struct uc_struct *uc)
{
<<<<<<< HEAD
=======
    struct uc_struct* uc = (struct uc_struct *)handle;

    if (handle == 0)
        // invalid handle
        return UC_ERR_UCH;

    if (uc->emulation_done)
        return UC_ERR_OK;

>>>>>>> c23d387e
    uc->stop_request = true;
    // exit the current TB
    cpu_exit(uc->current_cpu);

    return UC_ERR_OK;
}


static int _hook_code(struct uc_struct *uc, int type, uint64_t begin, uint64_t end,
        void *callback, void *user_data, uc_hook_h *hh)
{
    int i;

    i = hook_add(uc, type, begin, end, callback, user_data);
    if (i == 0)
        return UC_ERR_OOM;  // FIXME

    *hh = i;

    return UC_ERR_OK;
}


static uc_err _hook_mem_access(struct uc_struct *uc, uc_mem_type type,
        uint64_t begin, uint64_t end,
        void *callback, void *user_data, uc_hook_h *hh)
{
    int i;

    i = hook_add(uc, type, begin, end, callback, user_data);
    if (i == 0)
        return UC_ERR_OOM;  // FIXME

    *hh = i;

    return UC_ERR_OK;
}

UNICORN_EXPORT
<<<<<<< HEAD
uc_err uc_mem_map(struct uc_struct *uc, uint64_t address, size_t size)
{
=======
uc_err uc_mem_map(uch handle, uint64_t address, size_t size, uint32_t perms)
{
    MemoryRegion **regions;
    struct uc_struct* uc = (struct uc_struct *)handle;

    if (handle == 0)
        // invalid handle
        return UC_ERR_UCH;

>>>>>>> c23d387e
    if (size == 0)
        // invalid memory mapping
        return UC_ERR_MAP;

    // address must be aligned to 4KB
    if ((address & (4*1024 - 1)) != 0)
        return UC_ERR_MAP;

    // size must be multiple of 4KB
    if ((size & (4*1024 - 1)) != 0)
        return UC_ERR_MAP;

    // check for only valid permissions
    if ((perms & ~(UC_PROT_READ | UC_PROT_WRITE)) != 0)
        return UC_ERR_MAP;

    if ((uc->mapped_block_count & (MEM_BLOCK_INCR - 1)) == 0) {  //time to grow
        regions = (MemoryRegion**)realloc(uc->mapped_blocks, sizeof(MemoryRegion*) * (uc->mapped_block_count + MEM_BLOCK_INCR));
        if (regions == NULL) {
            return UC_ERR_OOM;
        }
        uc->mapped_blocks = regions;
    }
    uc->mapped_blocks[uc->mapped_block_count] = uc->memory_map(uc, address, size, perms);
    uc->mapped_block_count++;

    return UC_ERR_OK;
}

MemoryRegion *memory_mapping(struct uc_struct* uc, uint64_t address)
{
    unsigned int i;

    for(i = 0; i < uc->mapped_block_count; i++) {
        if (address >= uc->mapped_blocks[i]->addr && address < uc->mapped_blocks[i]->end)
            return uc->mapped_blocks[i];
    }

    // not found
    return NULL;
}

static uc_err _hook_mem_invalid(struct uc_struct* uc, uc_cb_eventmem_t callback,
        void *user_data, uc_hook_h *evh)
{
    size_t i;

    // FIXME: only one event handler at the same time

    i = hook_find_new(uc);
    if (i) {
        uc->hook_callbacks[i].callback = callback;
        uc->hook_callbacks[i].user_data = user_data;
        *evh = i;
        uc->hook_mem_idx = i;
        return UC_ERR_OK;
    } else
        return UC_ERR_OOM;
}


static uc_err _hook_intr(struct uc_struct* uc, void *callback,
        void *user_data, uc_hook_h *evh)
{
    size_t i;

    // FIXME: only one event handler at the same time

    i = hook_find_new(uc);
    if (i) {
        uc->hook_callbacks[i].callback = callback;
        uc->hook_callbacks[i].user_data = user_data;
        *evh = i;
        uc->hook_intr_idx = i;
        return UC_ERR_OK;
    } else
        return UC_ERR_OOM;
}


static uc_err _hook_insn(struct uc_struct *uc, unsigned int insn_id, void *callback,
        void *user_data, uc_hook_h *evh)
{
    size_t i;

    switch(uc->arch) {
        default: break;
        case UC_ARCH_X86:
                 switch(insn_id) {
                     default: break;
                     case UC_X86_INS_OUT:
                              // FIXME: only one event handler at the same time
                              i = hook_find_new(uc);
                              if (i) {
                                  uc->hook_callbacks[i].callback = callback;
                                  uc->hook_callbacks[i].user_data = user_data;
                                  *evh = i;
                                  uc->hook_out_idx = i;
                                  return UC_ERR_OK;
                              } else
                                  return UC_ERR_OOM;
                     case UC_X86_INS_IN:
                              // FIXME: only one event handler at the same time
                              i = hook_find_new(uc);
                              if (i) {
                                  uc->hook_callbacks[i].callback = callback;
                                  uc->hook_callbacks[i].user_data = user_data;
                                  *evh = i;
                                  uc->hook_in_idx = i;
                                  return UC_ERR_OK;
                              } else
                                  return UC_ERR_OOM;
                     case UC_X86_INS_SYSCALL:
                     case UC_X86_INS_SYSENTER:
                              // FIXME: only one event handler at the same time
                              i = hook_find_new(uc);
                              if (i) {
                                  uc->hook_callbacks[i].callback = callback;
                                  uc->hook_callbacks[i].user_data = user_data;
                                  *evh = i;
                                  uc->hook_syscall_idx = i;
                                  return UC_ERR_OK;
                              } else
                                  return UC_ERR_OOM;
                 }
                 break;
    }

    return UC_ERR_OK;
}

UNICORN_EXPORT
uc_err uc_hook_add(struct uc_struct *uc, uc_hook_h *hh, uc_hook_t type, void *callback, void *user_data, ...)
{
    va_list valist;
    int ret = UC_ERR_OK;
    int id;
    uint64_t begin, end;

    va_start(valist, user_data);

    switch(type) {
        default:
            ret = UC_ERR_HOOK;
            break;
        case UC_HOOK_INTR:
            ret = _hook_intr(uc, callback, user_data, hh);
            break;
        case UC_HOOK_INSN:
            id = va_arg(valist, int);
            ret = _hook_insn(uc, id, callback, user_data, hh);
            break;
        case UC_HOOK_CODE:
            begin = va_arg(valist, uint64_t);
            end = va_arg(valist, uint64_t);
            ret = _hook_code(uc, UC_HOOK_CODE, begin, end, callback, user_data, hh);
            break;
        case UC_HOOK_BLOCK:
            begin = va_arg(valist, uint64_t);
            end = va_arg(valist, uint64_t);
            ret = _hook_code(uc, UC_HOOK_BLOCK, begin, end, callback, user_data, hh);
            break;
        case UC_HOOK_MEM_INVALID:
            ret = _hook_mem_invalid(uc, callback, user_data, hh);
            break;
        case UC_HOOK_MEM_READ:
            begin = va_arg(valist, uint64_t);
            end = va_arg(valist, uint64_t);
            ret = _hook_mem_access(uc, UC_MEM_READ, begin, end, callback, user_data, hh);
            break;
        case UC_HOOK_MEM_WRITE:
            begin = va_arg(valist, uint64_t);
            end = va_arg(valist, uint64_t);
            ret = _hook_mem_access(uc, UC_MEM_WRITE, begin, end, callback, user_data, hh);
        case UC_HOOK_MEM_READ_WRITE:
            begin = va_arg(valist, uint64_t);
            end = va_arg(valist, uint64_t);
            ret = _hook_mem_access(uc, UC_MEM_READ_WRITE, begin, end, callback, user_data, hh);
            break;
    }

    va_end(valist);

    return ret;
}

UNICORN_EXPORT
uc_err uc_hook_del(struct uc_struct *uc, uc_hook_h hh)
{
<<<<<<< HEAD
    return hook_del(uc, hh);
}
=======
    //struct uc_struct* uc = (struct uc_struct *)handle;

    if (handle == 0)
        // invalid handle
        return UC_ERR_UCH;

    if (*h2 == 0)
        // invalid handle
        return UC_ERR_HANDLE;

    return hook_del(handle, h2);
}
>>>>>>> c23d387e
<|MERGE_RESOLUTION|>--- conflicted
+++ resolved
@@ -326,17 +326,7 @@
 UNICORN_EXPORT
 uc_err uc_mem_read(struct uc_struct *uc, uint64_t address, uint8_t *bytes, size_t size)
 {
-<<<<<<< HEAD
-    if (uc->read_mem(&uc->as, address, bytes, size) == false)
-=======
-    struct uc_struct *uc = (struct uc_struct *)(uintptr_t)handle;
-
-    if (handle == 0)
-        // invalid handle
-        return UC_ERR_UCH;
-
     if (!check_mem_area(uc, address, size))
->>>>>>> c23d387e
         return UC_ERR_MEM_READ;
 
     size_t count = 0, len;
@@ -364,17 +354,7 @@
 UNICORN_EXPORT
 uc_err uc_mem_write(struct uc_struct *uc, uint64_t address, const uint8_t *bytes, size_t size)
 {
-<<<<<<< HEAD
-    if (uc->write_mem(&uc->as, address, bytes, size) == false)
-=======
-    struct uc_struct *uc = (struct uc_struct *)(uintptr_t)handle;
-
-    if (handle == 0)
-        // invalid handle
-        return UC_ERR_UCH;
-
     if (!check_mem_area(uc, address, size))
->>>>>>> c23d387e
         return UC_ERR_MEM_WRITE;
 
     size_t count = 0, len;
@@ -524,18 +504,9 @@
 UNICORN_EXPORT
 uc_err uc_emu_stop(struct uc_struct *uc)
 {
-<<<<<<< HEAD
-=======
-    struct uc_struct* uc = (struct uc_struct *)handle;
-
-    if (handle == 0)
-        // invalid handle
-        return UC_ERR_UCH;
-
     if (uc->emulation_done)
         return UC_ERR_OK;
 
->>>>>>> c23d387e
     uc->stop_request = true;
     // exit the current TB
     cpu_exit(uc->current_cpu);
@@ -575,20 +546,10 @@
 }
 
 UNICORN_EXPORT
-<<<<<<< HEAD
-uc_err uc_mem_map(struct uc_struct *uc, uint64_t address, size_t size)
-{
-=======
-uc_err uc_mem_map(uch handle, uint64_t address, size_t size, uint32_t perms)
+uc_err uc_mem_map(struct uc_struct *uc, uint64_t address, size_t size, uint32_t perms)
 {
     MemoryRegion **regions;
-    struct uc_struct* uc = (struct uc_struct *)handle;
-
-    if (handle == 0)
-        // invalid handle
-        return UC_ERR_UCH;
-
->>>>>>> c23d387e
+
     if (size == 0)
         // invalid memory mapping
         return UC_ERR_MAP;
@@ -778,20 +739,5 @@
 UNICORN_EXPORT
 uc_err uc_hook_del(struct uc_struct *uc, uc_hook_h hh)
 {
-<<<<<<< HEAD
     return hook_del(uc, hh);
-}
-=======
-    //struct uc_struct* uc = (struct uc_struct *)handle;
-
-    if (handle == 0)
-        // invalid handle
-        return UC_ERR_UCH;
-
-    if (*h2 == 0)
-        // invalid handle
-        return UC_ERR_HANDLE;
-
-    return hook_del(handle, h2);
-}
->>>>>>> c23d387e
+}