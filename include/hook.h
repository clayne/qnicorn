/* Unicorn Emulator Engine */
/* By Nguyen Anh Quynh <aquynh@gmail.com>, 2015 */

#ifndef UC_HOOK_H
#define UC_HOOK_H

// return -1 on failure, index to traces[] on success.
size_t hook_add(struct uc_struct *uc, int type, uint64_t begin, uint64_t end, void *callback, void *user_data);

// return 0 on success, -1 on failure
<<<<<<< HEAD
uc_err hook_del(struct uc_struct *uc, uc_hook_h hh);
=======
uc_err hook_del(struct uc_struct *uc, uchook hh);
>>>>>>> 5f32e2c1

// return NULL on failure
struct hook_struct *hook_find(struct uc_struct *uc, int type, uint64_t address);

// return index of an free hook entry in hook_callbacks[] array.
// this realloc memory if needed.
size_t hook_find_new(struct uc_struct *uc);

#endif<|MERGE_RESOLUTION|>--- conflicted
+++ resolved
@@ -8,11 +8,7 @@
 size_t hook_add(struct uc_struct *uc, int type, uint64_t begin, uint64_t end, void *callback, void *user_data);
 
 // return 0 on success, -1 on failure
-<<<<<<< HEAD
-uc_err hook_del(struct uc_struct *uc, uc_hook_h hh);
-=======
 uc_err hook_del(struct uc_struct *uc, uchook hh);
->>>>>>> 5f32e2c1
 
 // return NULL on failure
 struct hook_struct *hook_find(struct uc_struct *uc, int type, uint64_t address);
