--- conflicted
+++ resolved
@@ -65,12 +65,8 @@
    This may be marginally better than what glib does in their direct_hash
    but someone with some chops in this space should fix if it needs improving
 */
-<<<<<<< HEAD
-guint g_direct_hash(const void *v) {
-=======
-uint32_t g_direct_hash(const void *v)
-{
->>>>>>> bd1632e6
+guint g_direct_hash(const void *v)
+{
 #ifdef __HAVE_64_BIT_PTRS
    uint64_t hash = (uint64_t)v;
    hash = (hash >> 4) | (hash << 60);
@@ -92,12 +88,8 @@
    djb2+ string hashing
    see: http://www.cse.yorku.ca/~oz/hash.html
 */
-<<<<<<< HEAD
-guint g_str_hash(const void *v) {
-=======
-uint32_t g_str_hash(const void *v)
-{
->>>>>>> bd1632e6
+guint g_str_hash(const void *v)
+{
    const char *s = (const char*)v;
    guint hash = 5381;
    while (*s) {
@@ -116,14 +108,9 @@
   Bob Jenkins integer hash algorithm
   see: http://burtleburtle.net/bob/hash/integer.html
 */
-<<<<<<< HEAD
-guint g_int_hash(const void *v) {
+guint g_int_hash(const void *v)
+{
    guint hash = *(const guint*)v;
-=======
-uint32_t g_int_hash(const void *v)
-{
-   uint32_t hash = *(const uint32_t*)v;
->>>>>>> bd1632e6
    hash = (hash + 0x7ed55d16) + (hash << 12);
    hash = (hash ^ 0xc761c23c) ^ (hash >> 19);
    hash = (hash + 0x165667b1) + (hash << 5);
@@ -147,7 +134,7 @@
    return list;
 }
 
-void g_list_foreach(GList *list, list_func func, void* user_data)
+void g_list_foreach(GList *list, GFunc func, void* user_data)
 {
    GList *lp;
    for (lp = list; lp; lp = lp->next) {
@@ -169,7 +156,7 @@
    }
 }
 
-GList *g_list_insert_sorted(GList *list, void* data, compare_func compare)
+GList *g_list_insert_sorted(GList *list, void* data, GCompareFunc compare)
 {
    GList *i;
    GList *n = (GList*)g_malloc(sizeof(GList));
@@ -210,7 +197,7 @@
    return list;
 }
 
-GList *g_list_sort(GList *list, compare_func compare)
+GList *g_list_sort(GList *list, GCompareFunc compare)
 {
    GList *i, *it, *j;
    /* base case for singletons or empty lists */
@@ -277,7 +264,7 @@
    return head;   
 }
 
-void g_slist_foreach(GSList *list, list_func func, void* user_data)
+void g_slist_foreach(GSList *list, GFunc func, void* user_data)
 {
    GSList *lp;
    for (lp = list; lp; lp = lp->next) {
@@ -312,7 +299,7 @@
    return head;   
 }
 
-GSList *g_slist_sort(GSList *list, compare_func compare)
+GSList *g_slist_sort(GSList *list, GCompareFunc compare)
 {
    GSList *i, *it, *j;
    /* base case for singletons or empty lists */
@@ -358,7 +345,7 @@
    return list;
 }
 
-GSList *g_slist_find_custom(GSList *list, const void *data, compare_func func)
+GSList *g_slist_find_custom(GSList *list, const void *data, GCompareFunc func)
 {
    GSList *lp;
    for (lp = list; lp; lp = lp->next) {
@@ -564,12 +551,8 @@
    return hash_table;
 }
 
-<<<<<<< HEAD
-guint g_hash_table_size(GHashTable *hash_table) {
-=======
-uint32_t g_hash_table_size(GHashTable *hash_table)
-{
->>>>>>> bd1632e6
+guint g_hash_table_size(GHashTable *hash_table)
+{
    return hash_table ? hash_table->num_entries : 0;
 }
 
